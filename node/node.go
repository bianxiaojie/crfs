--- conflicted
+++ resolved
@@ -4,13 +4,9 @@
 	"crfs/persister"
 	"crfs/rpc"
 	izk "crfs/zk" // 封装了zookeeper连接和客户端的接口
-<<<<<<< HEAD
-	"sort"
-=======
 	"log"
 	"sort"
 	"strconv"
->>>>>>> 9ab988b6
 	"sync"
 	"sync/atomic"
 	"time"
@@ -182,51 +178,22 @@
 			node.mu.Unlock()
 		}
 
-<<<<<<< HEAD
-		// 2.如果name == "",建立临时文件,存储自己的address
-		node.mu.Lock()
-		name := node.name
-		node.mu.Unlock()
-		if name == "" {
-			n, err := zkConn.Create(node.chainPath+"/"+node.prefix, []byte(node.address), zk.FlagEphemeral|zk.FlagSequence)
-			if err != nil {
-				continue
-			}
-			node.mu.Lock()
-			node.name = n
-			name = node.name
-			node.mu.Unlock()
-		}
-
-=======
->>>>>>> 9ab988b6
 		// 读数据之前先进行同步
 		if _, err := zkConn.Sync(node.chainPath); err != nil {
 			continue
 		}
 
-<<<<<<< HEAD
-		// 3.读取node.chainPath文件夹,通过分析自己在链表中的位置,获取前驱节点,后继节点和尾节点
-		// 读取文件夹
-=======
 		// 2.读取node.chainPath文件夹,通过分析自己在链表中的位置,获取前驱节点,后继节点和尾节点
->>>>>>> 9ab988b6
 		chain, _, eventCh, err := zkConn.Children(node.chainPath, true)
 		if err != nil {
 			continue
 		}
-<<<<<<< HEAD
-
-		// 获取邻居节点
-		sort.Strings(chain)
-=======
 		sort.SliceStable(chain, func(i, j int) bool {
 			if len(chain[i]) != len(chain[j]) {
 				return len(chain[i]) < len(chain[j])
 			}
 			return chain[i] < chain[j]
 		})
->>>>>>> 9ab988b6
 		var prev, next, tail string
 		i := 0
 		for ; i < len(chain); i++ {
@@ -246,12 +213,8 @@
 			next = chain[i+1]
 		}
 		tail = chain[len(chain)-1]
-<<<<<<< HEAD
-
-		// 4.分别读取前驱节点,后继节点和尾节点的address
-=======
-
-		// 头节点需要检查自己是否包含zookeeper中存储的提交日志索引
+
+		// 2.头节点需要检查自己是否包含zookeeper中存储的提交日志索引
 		// 通过zkConn.Get(node.commitPath, false)获取提交的日志索引,与node.CommitIndex
 		if prev == "" {
 			data, _, _, err := zkConn.Get(node.commitPath, false)
@@ -271,7 +234,6 @@
 		}
 
 		// 3.分别读取前驱节点,后继节点和尾节点的address
->>>>>>> 9ab988b6
 		var prevAddress, nextAddress, tailAddress string
 		if prev != "" {
 			data, _, _, err := zkConn.Get(node.chainPath+"/"+prev, false)
@@ -295,18 +257,6 @@
 			continue
 		}
 		tailAddress = string(data)
-<<<<<<< HEAD
-
-		// 5.更新node.neighbours
-		node.mu.Lock()
-		node.neighbours[PosPrev] = Neighbour{name: prev, address: prevAddress}
-		node.neighbours[PosNext] = Neighbour{name: next, address: nextAddress}
-		node.neighbours[PosTail] = Neighbour{name: tail, address: tailAddress}
-		node.mu.Unlock()
-
-		// 6.等待node.chainPath文件夹的变化
-		<-eventCh
-=======
 
 		// 4.创建客户端
 		var prevClient, nextClient, tailClient rpc.Client
@@ -398,9 +348,23 @@
 		}
 
 		// 1.将索引在cachedLastCopied+1及之后的日志发送给后继节点
+		args := SendLogsArgs{
+			NodeName:  node.name,
+			NextIndex: cachedLastCopied + 1,
+			Logs:      node.Logs[cachedLastCopied+1:],
+		}
+		var reply SendLogsReply
+		node.mu.Unlock()
+
+		if !next.client.Call("Node.SendLogs", &args, &reply) || reply.Mismatch {
+			cachedNext = ""
+			cachedLastCopied = -1
+			continue
+		}
 
 		// 2.更新cachedNext和cachedLastCopied
-
+		cachedNext = next.name
+		cachedLastCopied = reply.LastIndex
 	}
 }
 
@@ -421,6 +385,13 @@
 	// 检查发送rpc的节点是否是前驱节点
 	// 如果是前驱节点,将reply.LastIndex设为当前节点最后一个日志的索引,即len(node.Logs)-1
 	// 如果不是前驱节点,将reply.Mismatch设为true
+	prev := node.neighbours[PosPrev]
+	if prev.name != args.NodeName {
+		reply.Mismatch = true
+		return
+	}
+
+	reply.LastIndex = len(node.Logs) - 1
 }
 
 type SendLogsArgs struct {
@@ -442,6 +413,22 @@
 	// 检查发送rpc的节点是否是前驱节点
 	// 如果是前驱节点,并且当前节点的日志中包含索引等于NextIndex-1的日志,则将args.Logs中当前节点没有的日志添加到node.Logs的末尾
 	// 如果不是前驱节点,将reply.Mismatch设为true
+	prev := node.neighbours[PosPrev]
+	if prev.name != args.NodeName {
+		reply.Mismatch = true
+		return
+	}
+
+	// 前驱节点发送的日志与当前节点的日志不匹配
+	if args.NextIndex+len(args.Logs) <= len(node.Logs) || len(node.Logs) < args.NextIndex {
+		reply.LastIndex = len(node.Logs) - 1
+		return
+	}
+
+	// 复制日志
+	node.Logs = append(node.Logs, args.Logs[len(node.Logs)-args.NextIndex:]...)
+
+	reply.LastIndex = len(node.Logs) - 1
 }
 
 // 直接在本地提交日志,只有尾节点才能调用,且同时只能有一个节点调用该函数
@@ -503,13 +490,29 @@
 		node.mu.Unlock()
 
 		// 2.1从zookeeper读取node.commitPath文件的内容
-
+		data, version, _, err := node.zkConn.Get(node.commitPath, false)
+		if err != nil {
+			continue
+		}
 		// 2.2将commitPath文件存储的数据(即提交索引)转化为数字
+		storedCommitIndex, err := strconv.Atoi(string(data))
+		if err != nil {
+			log.Fatalln(err)
+		}
 
 		// 2.3如果节点最新的日志的索引大于commitPath,则将该索引存储到commitPath文件中
+		if storedCommitIndex < commitIndex {
+			if _, err := node.zkConn.Set(node.commitPath, []byte(strconv.Itoa(commitIndex)), version); err != nil {
+				continue
+			}
+		}
 
 		// 2.4如果最新的日志的索引大于node.CommitIndex,则将node.CommitIndex更新为该索引
-
+		node.mu.Lock()
+		if commitIndex > node.CommitIndex {
+			node.CommitIndex = commitIndex
+		}
+		node.mu.Unlock()
 	}
 
 	// 3.释放锁
@@ -553,9 +556,22 @@
 		}
 
 		// 1.发送确认消息给前驱节点
+		args := AckArgs{
+			NodeName:    node.name,
+			CommitIndex: node.CommitIndex,
+		}
+		var reply AckReply
+		node.mu.Unlock()
+
+		if !prev.client.Call("Node.Ack", &args, &reply) || reply.Mismatch {
+			cachedPrev = ""
+			cachedLastAck = -1
+			continue
+		}
 
 		// 2.更新cachedNext和cachedLastCopied
-
+		cachedPrev = prev.name
+		cachedLastAck = reply.CommitIndex
 	}
 }
 
@@ -577,7 +593,18 @@
 	// 如果是前驱节点,并且当前节点包含待提交的日志,即满足args.CommitIndex在(node.CommitIndex, len(node.Logs))范围内
 	// 则将node.CommitIndex更新为args.CommitIndex
 	// 如果不是前驱节点,将reply.Mismatch设为true
-
+	next := node.neighbours[PosNext]
+	if next.name != args.NodeName {
+		reply.Mismatch = true
+		return
+	}
+
+	// 更新CommitIndex
+	if node.CommitIndex < args.CommitIndex && args.CommitIndex < len(node.Logs) {
+		node.CommitIndex = args.CommitIndex
+	}
+
+	reply.CommitIndex = node.CommitIndex
 }
 
 func (node *Node) kickOffApply() {
@@ -597,10 +624,15 @@
 		}
 
 		// 1.自增node.lastApplied
+		node.lastApplied++
+		applyMsg := ApplyMsg{
+			Command:      node.Logs[node.lastApplied].Command,
+			CommandIndex: node.lastApplied,
+		}
+		node.mu.Unlock()
 
 		// 2.将日志的Command封装在ApplyMsg中发送到node.applyCh中
-
->>>>>>> 9ab988b6
+		node.applyCh <- applyMsg
 	}
 }
 
